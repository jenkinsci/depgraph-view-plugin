--- conflicted
+++ resolved
@@ -35,12 +35,11 @@
     </properties>
     <groupId>org.jenkins-ci.plugins</groupId>
 
-<<<<<<< HEAD
     <artifactId>depgraph-view</artifactId>
     <packaging>hpi</packaging>
 
     <name>Dependency Graph Viewer Plugin</name>
-    <version>0.15.0-SNAPSHOT</version>
+    <version>1.0.0-SNAPSHOT</version>
     <licenses>
         <license>
             <name>The MIT license</name>
@@ -104,93 +103,6 @@
         </dependency>
     </dependencies>
     <build>
-=======
-  <name>Dependency Graph Viewer Plugin</name>
-  <version>1.0.0-SNAPSHOT</version>
-  <licenses>
-    <license>
-      <name>The MIT license</name>
-      <url>http://www.opensource.org/licenses/mit-license.php</url>
-      <distribution>repo</distribution>
-    </license>
-  </licenses>
-  <url>https://github.com/jenkinsci/depgraph-view-plugin</url>
-  <developers>
-    <developer>
-      <id>wolfs</id>
-      <name>Stefan Wolf</name>
-    </developer>
-    <developer>
-      <id>ggrazioli</id>
-      <name>Guido Grazioli</name>
-    </developer>
-  </developers>
-    <!-- Until we use the new plugin pom (https://github.com/jenkinsci/maven-hpi-plugin/blob/49fc9860c9cccc8b23a3690c5110b84aeefed12a/hpi-archetype/pom.xml#L6...L29)
-         we need to overwrite distribution management here -->
-    <distributionManagement>
-        <repository>
-            <id>maven.jenkins-ci.org</id>
-            <url>https://repo.jenkins-ci.org/releases/</url>
-        </repository>
-        <snapshotRepository>
-            <id>maven.jenkins-ci.org</id>
-            <url>https://repo.jenkins-ci.org/snapshots/</url>
-        </snapshotRepository>
-    </distributionManagement>
-  <dependencies>
-    <dependency>
-      <groupId>org.jenkins-ci.plugins</groupId>
-      <artifactId>copyartifact</artifactId>
-      <version>1.18</version>
-      <optional>true</optional>
-    </dependency>
-    <dependency>
-      <groupId>org.jenkins-ci.plugins</groupId>
-      <artifactId>jquery</artifactId>
-      <version>1.7.2-1</version>
-      <exclusions>
-        <!-- This version of the jQuery plugin pulls in a snapshot version of stapler -->
-        <exclusion>
-            <artifactId>stapler</artifactId>
-            <groupId>org.kohsuke.stapler</groupId>
-        </exclusion>
-      </exclusions>
-    </dependency>
-    <dependency>
-      <groupId>org.jenkins-ci.plugins</groupId>
-      <artifactId>jquery-ui</artifactId>
-      <version>1.0.2</version>
-    </dependency>
-    <dependency>
-      <groupId>org.jenkins-ci.plugins</groupId>
-      <artifactId>parameterized-trigger</artifactId>
-      <version>2.11</version>
-      <optional>true</optional>
-    </dependency>
-    <dependency>
-      <groupId>com.google.guava</groupId>
-      <artifactId>guava</artifactId>
-      <version>13.0.1</version>
-    </dependency>
-    <dependency>
-      <groupId>net.sf.jung</groupId>
-      <artifactId>jung-graph-impl</artifactId>
-      <version>2.0.1</version>
-    </dependency>
-    <dependency>
-      <groupId>net.sf.jung</groupId>
-      <artifactId>jung-algorithms</artifactId>
-      <version>2.0.1</version>
-    </dependency>
-    <dependency>
-      <groupId>org.sonatype.sisu.inject</groupId>
-      <artifactId>guice-multibindings</artifactId>
-      <version>3.1.0</version>
-    </dependency>
-  </dependencies>
-  <build>
-    <pluginManagement>
->>>>>>> 2580bcc0
         <plugins>
             <plugin>
                 <groupId>org.apache.maven.plugins</groupId>
