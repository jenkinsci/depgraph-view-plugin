--- conflicted
+++ resolved
@@ -26,167 +26,40 @@
     <parent>
         <groupId>org.jenkins-ci.plugins</groupId>
         <artifactId>plugin</artifactId>
-        <version>2.9</version>
+        <version>3.43</version>
+        <relativePath />
     </parent>
     <properties>
         <project.build.sourceEncoding>UTF-8</project.build.sourceEncoding>
         <project.reporting.outputEncoding>UTF-8</project.reporting.outputEncoding>
-        <jenkins.version>1.609.1</jenkins.version>
+        <jenkins.version>2.100</jenkins.version>
+        <java.level>8</java.level>
     </properties>
     <groupId>org.jenkins-ci.plugins</groupId>
-<<<<<<< HEAD
-    <artifactId>plugin</artifactId>
-    <version>3.31</version>
-  </parent>
-  <properties>
-    <java.level>8</java.level>
-    <jenkins.version>2.100</jenkins.version>
-  </properties>
-  <artifactId>depgraph-view</artifactId>
-  <packaging>hpi</packaging>
-
-  <name>Dependency Graph Viewer Plugin</name>
-  <version>1.0.0-SNAPSHOT</version>
-  <licenses>
-    <license>
-      <name>The MIT license</name>
-      <url>http://www.opensource.org/licenses/mit-license.php</url>
-      <distribution>repo</distribution>
-    </license>
-  </licenses>
-  <url>https://github.com/jenkinsci/depgraph-view-plugin</url>
-  <developers>
-    <developer>
-      <id>wolfs</id>
-      <name>Stefan Wolf</name>
-    </developer>
-    <developer>
-      <id>ggrazioli</id>
-      <name>Guido Grazioli</name>
-    </developer>
-  </developers>
-  <dependencies>
-    <dependency>
-      <groupId>org.jenkins-ci.plugins</groupId>
-      <artifactId>copyartifact</artifactId>
-      <version>1.34</version>
-      <optional>true</optional>
-    </dependency>
-    <dependency>
-      <groupId>org.jenkins-ci.plugins</groupId>
-      <artifactId>parameterized-trigger</artifactId>
-      <version>2.17</version>
-      <optional>true</optional>
-    </dependency>
-    <dependency>
-      <groupId>org.jenkins-ci.plugins</groupId>
-      <artifactId>job-fan-in</artifactId>
-      <version>1.1.4</version>
-      <optional>true</optional>
-    </dependency>
-    <dependency>
-      <groupId>org.jenkins-ci.plugins.workflow</groupId>
-      <artifactId>workflow-multibranch</artifactId>
-      <version>2.0</version>
-      <optional>true</optional>
-    </dependency>
-    <dependency>
-      <groupId>com.google.guava</groupId>
-      <artifactId>guava</artifactId>
-      <version>13.0.1</version>
-    </dependency>
-    <dependency>
-      <groupId>net.sf.jung</groupId>
-      <artifactId>jung-graph-impl</artifactId>
-      <version>2.0.1</version>
-    </dependency>
-    <dependency>
-      <groupId>net.sf.jung</groupId>
-      <artifactId>jung-algorithms</artifactId>
-      <version>2.0.1</version>
-    </dependency>
-    <dependency>
-      <groupId>com.google.inject.extensions</groupId>
-      <artifactId>guice-multibindings</artifactId>
-      <version>4.0</version>
-    </dependency>
-  </dependencies>
-  <build>
-    <pluginManagement>
-        <plugins>
-                <!--This plugin's configuration is used to store Eclipse m2e settings only. It has no influence on the Maven build itself. -->
-                <plugin>
-                    <groupId>org.eclipse.m2e</groupId>
-                    <artifactId>lifecycle-mapping</artifactId>
-                    <version>1.0.0</version>
-                    <configuration>
-                        <lifecycleMappingMetadata>
-                            <pluginExecutions>
-                                <pluginExecution>
-                                    <pluginExecutionFilter>
-                                        <groupId>org.apache.maven.plugins</groupId>
-                                        <artifactId>maven-enforcer-plugin</artifactId>
-                                        <versionRange>[1.0,)</versionRange>
-                                        <goals>
-                                            <goal>display-info</goal>
-                                        </goals>
-                                    </pluginExecutionFilter>
-                                    <action>
-                                        <ignore />
-                                    </action>
-                                </pluginExecution>
-                                <pluginExecution>
-                                    <pluginExecutionFilter>
-                                        <groupId>org.codehaus.gmaven</groupId>
-                                        <artifactId>gmaven-plugin</artifactId>
-                                        <versionRange>[1.3,)</versionRange>
-                                        <goals>
-                                            <goal>generateTestStubs</goal>
-                                            <goal>testCompile</goal>
-                                        </goals>
-                                    </pluginExecutionFilter>
-                                    <action>
-                                        <ignore />
-                                    </action>
-                                </pluginExecution>
-                            </pluginExecutions>
-                        </lifecycleMappingMetadata>
-                    </configuration>
-                </plugin>
-          </plugins>
-    </pluginManagement>
-  </build>
-  <scm>
-    <connection>scm:git:git://github.com/jenkinsci/depgraph-view-plugin.git</connection>
-    <developerConnection>scm:git:git@github.com:jenkinsci/depgraph-view-plugin.git</developerConnection>
-    <url>http://github.com/jenkinsci/depgraph-view-plugin</url>
-    <tag>HEAD</tag>
-  </scm>
-=======
-
     <artifactId>depgraph-view</artifactId>
     <packaging>hpi</packaging>
 
     <name>Dependency Graph Viewer Plugin</name>
     <version>1.0.0-SNAPSHOT</version>
     <licenses>
-        <license>
-            <name>The MIT license</name>
-            <url>http://www.opensource.org/licenses/mit-license.php</url>
-            <distribution>repo</distribution>
-        </license>
+      <license>
+        <name>The MIT license</name>
+        <url>http://www.opensource.org/licenses/mit-license.php</url>
+        <distribution>repo</distribution>
+      </license>
     </licenses>
     <url>https://github.com/jenkinsci/depgraph-view-plugin</url>
     <developers>
-        <developer>
-            <id>wolfs</id>
-            <name>Stefan Wolf</name>
-        </developer>
-        <developer>
-            <id>ggrazioli</id>
-            <name>Guido Grazioli</name>
-        </developer>      
+      <developer>
+        <id>wolfs</id>
+        <name>Stefan Wolf</name>
+      </developer>
+      <developer>
+        <id>ggrazioli</id>
+        <name>Guido Grazioli</name>
+      </developer>
     </developers>
+
     <dependencies>
         <dependency>
             <groupId>org.jenkins-ci.plugins</groupId>
@@ -196,18 +69,20 @@
         </dependency>
         <dependency>
             <groupId>org.jenkins-ci.plugins</groupId>
-            <artifactId>jquery</artifactId>
-            <version>1.7.2-1</version>
+            <artifactId>parameterized-trigger</artifactId>
+            <version>2.17</version>
+            <optional>true</optional>
         </dependency>
         <dependency>
             <groupId>org.jenkins-ci.plugins</groupId>
-            <artifactId>jquery-ui</artifactId>
-            <version>1.0.2</version>
+            <artifactId>job-fan-in</artifactId>
+            <version>1.1.4</version>
+            <optional>true</optional>
         </dependency>
         <dependency>
-            <groupId>org.jenkins-ci.plugins</groupId>
-            <artifactId>parameterized-trigger</artifactId>
-            <version>2.11</version>
+            <groupId>org.jenkins-ci.plugins.workflow</groupId>
+            <artifactId>workflow-multibranch</artifactId>
+            <version>2.0</version>
             <optional>true</optional>
         </dependency>
         <dependency>
@@ -228,28 +103,25 @@
         <dependency>
             <groupId>com.google.inject.extensions</groupId>
             <artifactId>guice-multibindings</artifactId>
-            <version>3.0</version>
+            <version>4.0</version>
+        </dependency>
+        <dependency>
+            <groupId>org.jenkins-ci.plugins</groupId>
+            <artifactId>jquery</artifactId>
+            <version>1.7.2-1</version>
+        </dependency>
+        <dependency>
+            <groupId>org.jenkins-ci.plugins</groupId>
+            <artifactId>jquery-ui</artifactId>
+            <version>1.0.2</version>
         </dependency>
     </dependencies>
-    <build>
-        <plugins>
-            <plugin>
-                <groupId>org.apache.maven.plugins</groupId>
-                <artifactId>maven-compiler-plugin</artifactId>
-                <configuration>
-                    <source>1.8</source>
-                    <target>1.8</target>
-                </configuration>
-            </plugin>
-        </plugins>
-    </build>
 
     <scm>
         <connection>scm:git:git://github.com/jenkinsci/depgraph-view-plugin.git</connection>
         <developerConnection>scm:git:git@github.com:jenkinsci/depgraph-view-plugin.git</developerConnection>
         <url>http://github.com/jenkinsci/depgraph-view-plugin</url>
     </scm>
->>>>>>> e4abb256
 
     <repositories>
         <repository>
