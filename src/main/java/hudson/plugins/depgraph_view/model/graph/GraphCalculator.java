/*
 * Copyright (c) 2012 Stefan Wolf
 *
 * Permission is hereby granted, free of charge, to any person obtaining a copy
 * of this software and associated documentation files (the "Software"), to deal
 * in the Software without restriction, including without limitation the rights
 * to use, copy, modify, merge, publish, distribute, sublicense, and/or sell
 * copies of the Software, and to permit persons to whom the Software is
 * furnished to do so, subject to the following conditions:
 *
 * The above copyright notice and this permission notice shall be included in
 * all copies or substantial portions of the Software.
 *
 * THE SOFTWARE IS PROVIDED "AS IS", WITHOUT WARRANTY OF ANY KIND, EXPRESS OR
 * IMPLIED, INCLUDING BUT NOT LIMITED TO THE WARRANTIES OF MERCHANTABILITY,
 * FITNESS FOR A PARTICULAR PURPOSE AND NONINFRINGEMENT. IN NO EVENT SHALL THE
 * AUTHORS OR COPYRIGHT HOLDERS BE LIABLE FOR ANY CLAIM, DAMAGES OR OTHER
 * LIABILITY, WHETHER IN AN ACTION OF CONTRACT, TORT OR OTHERWISE, ARISING FROM,
 * OUT OF OR IN CONNECTION WITH THE SOFTWARE OR THE USE OR OTHER DEALINGS IN
 * THE SOFTWARE.
 */

package hudson.plugins.depgraph_view.model.graph;


import com.google.common.base.Function;
import com.google.common.collect.Iterables;
import com.google.common.collect.Lists;
import com.google.common.collect.Sets;
import hudson.model.Job;
import hudson.plugins.depgraph_view.model.graph.edge.Edge;
import hudson.plugins.depgraph_view.model.graph.edge.EdgeProvider;
import hudson.model.Item;

import javax.annotation.Nonnull;
import javax.inject.Inject;
import java.util.List;
import java.util.Set;

import static hudson.plugins.depgraph_view.model.graph.ProjectNode.node;

/**
 * Generates the {@link DependencyGraph} given a set of {@link EdgeProvider}s.
 */
public class GraphCalculator {

    private Set<EdgeProvider> edgeProviders;

    @Inject
    public GraphCalculator(Set<EdgeProvider> edgeProviders) {
        this.edgeProviders = Sets.newHashSet(edgeProviders);
    }

    public DependencyGraph generateGraph(Iterable<ProjectNode> initialProjects) {
        DependencyGraph graph = new DependencyGraph();
        graph.addNodes(initialProjects);
        extendGraph(graph, initialProjects, e -> e::getUpstreamEdgesIncidentWith);
        extendGraph(graph, initialProjects, e -> e::getDownstreamEdgesIncidentWith);
        return graph;
    }
    
    private void extendGraph(DependencyGraph graph, Iterable<ProjectNode> fromProjects, 
<<<<<<< HEAD
    		java.util.function.Function<EdgeProvider, java.util.function.Function<Job<?, ?>, Iterable<Edge>>> x) {
=======
            java.util.function.Function<EdgeProvider, java.util.function.Function<Job<?, ?>, Iterable<Edge>>> x) {
>>>>>>> 90c6e6c3
        List<Edge> newEdges = Lists.newArrayList();
        for (ProjectNode projectNode : fromProjects) {
            Job<?,?> project = projectNode.getProject();
            if (project.hasPermission(Item.READ)) {
                for (EdgeProvider edgeProvider : edgeProviders) {
                    Iterables.addAll(newEdges, x.apply(edgeProvider).apply(project));
                }
            }
        }
        Set<ProjectNode> newProj = graph.addEdgesWithNodes(newEdges);
        if (!newProj.isEmpty()) {
            extendGraph(graph, newProj, x);
        }
    }

    public static Iterable<ProjectNode> jobSetToProjectNodeSet(Iterable<? extends Job<?,?>> projects) {
        return Iterables.transform(projects, new Function<Job<?, ?>, ProjectNode>() {
            @Override
            public ProjectNode apply(Job<?, ?> input) {
                return input != null ? node(input) : null;
            }
        });
    }
}<|MERGE_RESOLUTION|>--- conflicted
+++ resolved
@@ -60,11 +60,7 @@
     }
     
     private void extendGraph(DependencyGraph graph, Iterable<ProjectNode> fromProjects, 
-<<<<<<< HEAD
-    		java.util.function.Function<EdgeProvider, java.util.function.Function<Job<?, ?>, Iterable<Edge>>> x) {
-=======
             java.util.function.Function<EdgeProvider, java.util.function.Function<Job<?, ?>, Iterable<Edge>>> x) {
->>>>>>> 90c6e6c3
         List<Edge> newEdges = Lists.newArrayList();
         for (ProjectNode projectNode : fromProjects) {
             Job<?,?> project = projectNode.getProject();
