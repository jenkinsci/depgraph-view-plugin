/*
 * Copyright (c) 2012 Stefan Wolf
 *
 * Permission is hereby granted, free of charge, to any person obtaining a copy
 * of this software and associated documentation files (the "Software"), to deal
 * in the Software without restriction, including without limitation the rights
 * to use, copy, modify, merge, publish, distribute, sublicense, and/or sell
 * copies of the Software, and to permit persons to whom the Software is
 * furnished to do so, subject to the following conditions:
 *
 * The above copyright notice and this permission notice shall be included in
 * all copies or substantial portions of the Software.
 *
 * THE SOFTWARE IS PROVIDED "AS IS", WITHOUT WARRANTY OF ANY KIND, EXPRESS OR
 * IMPLIED, INCLUDING BUT NOT LIMITED TO THE WARRANTIES OF MERCHANTABILITY,
 * FITNESS FOR A PARTICULAR PURPOSE AND NONINFRINGEMENT. IN NO EVENT SHALL THE
 * AUTHORS OR COPYRIGHT HOLDERS BE LIABLE FOR ANY CLAIM, DAMAGES OR OTHER
 * LIABILITY, WHETHER IN AN ACTION OF CONTRACT, TORT OR OTHERWISE, ARISING FROM,
 * OUT OF OR IN CONNECTION WITH THE SOFTWARE OR THE USE OR OTHER DEALINGS IN
 * THE SOFTWARE.
 */

package hudson.plugins.depgraph_view.model.display;

import com.google.common.base.Function;
import com.google.common.collect.ListMultimap;
import com.google.common.collect.Lists;
import hudson.model.Job;
import hudson.plugins.depgraph_view.model.graph.DependencyGraph;
import hudson.plugins.depgraph_view.model.graph.ProjectNode;
import hudson.plugins.depgraph_view.model.graph.edge.Edge;

import javax.annotation.Nonnull;
import java.util.ArrayList;
import java.util.Collections;
import java.util.Comparator;
import java.util.List;

/**
 * Base class for generating String representations of the graph.
 */
public abstract class AbstractGraphStringGenerator {
    // Lexicographic order of the dependencies
    protected static final Comparator<Edge> DEP_COMPARATOR = new Comparator<Edge>() {
        @Override
        public int compare(Edge o1, Edge o2) {
            int down = (NODE_COMPARATOR.compare(o1.target, o2.target));
            return down != 0 ? down : NODE_COMPARATOR.compare(o1.source, o2.source);
        }
    };

    // Compares project nodes by name
    protected static final Comparator<ProjectNode> NODE_COMPARATOR = new Comparator<ProjectNode>() {
        @Override
        public int compare(ProjectNode o1, ProjectNode o2) {
            return PROJECT_COMPARATOR.compare(o1.getProject(), o2.getProject());
        }
    };

    // Compares projects by name
    protected static final Comparator<Job<?, ?>> PROJECT_COMPARATOR = new Comparator<Job<?, ?>>() {
        @Override
        public int compare(Job<?, ?> o1, Job<?, ?> o2) {
            return o1.getFullDisplayName().compareTo(o2.getFullDisplayName());
        }
    };

    protected static final Function<ProjectNode, String> PROJECT_NAME_FUNCTION = new Function<ProjectNode, String>() {
        @Override
<<<<<<< HEAD
        public String apply(ProjectNode from) {
            return from != null ? from.getName() : "";
=======
        public String apply(@Nonnull ProjectNode from) {
            return from.getName();
>>>>>>> e4abb256
        }
    };

    protected ArrayList<ProjectNode> standaloneProjects;
    protected List<ProjectNode> projectsInDeps;
    protected List<Edge> edges;
    protected ListMultimap<ProjectNode, ProjectNode> subJobs;
    protected final DependencyGraph graph;

    protected AbstractGraphStringGenerator(DependencyGraph graph, ListMultimap<ProjectNode, ProjectNode> projects2Subprojects) {
        this.graph = graph;
        this.subJobs = projects2Subprojects;

        /* Sort dependencies (by downstream task first) */
        edges = Lists.newArrayList(graph.getEdges());
        Collections.sort(edges, DEP_COMPARATOR);

        /* Find all projects without dependencies or copied artifacts (stand-alone projects) */
        standaloneProjects = Lists.newArrayList(graph.getIsolatedNodes());
        Collections.sort(standaloneProjects, NODE_COMPARATOR);

        projectsInDeps = Lists.newArrayList(graph.getNodes());
        projectsInDeps.removeAll(standaloneProjects);
        Collections.sort(projectsInDeps, NODE_COMPARATOR);
    }

    public abstract String generate();

}<|MERGE_RESOLUTION|>--- conflicted
+++ resolved
@@ -67,13 +67,8 @@
 
     protected static final Function<ProjectNode, String> PROJECT_NAME_FUNCTION = new Function<ProjectNode, String>() {
         @Override
-<<<<<<< HEAD
         public String apply(ProjectNode from) {
             return from != null ? from.getName() : "";
-=======
-        public String apply(@Nonnull ProjectNode from) {
-            return from.getName();
->>>>>>> e4abb256
         }
     };
 
