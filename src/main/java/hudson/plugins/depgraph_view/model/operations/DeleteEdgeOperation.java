--- conflicted
+++ resolved
@@ -45,10 +45,7 @@
                     source.getPublishersList().add(new BuildTrigger(childProjectsValue, threshold));
                 }
                 source.save();
-<<<<<<< HEAD
-=======
                 target.save();
->>>>>>> 90c6e6c3
                 Jenkins.get().rebuildDependencyGraph();
             }
         }
