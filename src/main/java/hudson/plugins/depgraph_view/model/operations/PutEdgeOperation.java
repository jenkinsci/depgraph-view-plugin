--- conflicted
+++ resolved
@@ -44,12 +44,8 @@
                 source.getPublishersList().add(new BuildTrigger(childProjectsValue, true));
             }
             source.save();
-<<<<<<< HEAD
+            target.save();
             Jenkins.get().rebuildDependencyGraph();
-=======
-            target.save();
-            Jenkins.getActiveInstance().rebuildDependencyGraph();
->>>>>>> e4abb256
         }
     }
 }