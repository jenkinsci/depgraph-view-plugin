/*
 * Copyright (c) 2012 Stefan Wolf
 *
 * Permission is hereby granted, free of charge, to any person obtaining a copy
 * of this software and associated documentation files (the "Software"), to deal
 * in the Software without restriction, including without limitation the rights
 * to use, copy, modify, merge, publish, distribute, sublicense, and/or sell
 * copies of the Software, and to permit persons to whom the Software is
 * furnished to do so, subject to the following conditions:
 *
 * The above copyright notice and this permission notice shall be included in
 * all copies or substantial portions of the Software.
 *
 * THE SOFTWARE IS PROVIDED "AS IS", WITHOUT WARRANTY OF ANY KIND, EXPRESS OR
 * IMPLIED, INCLUDING BUT NOT LIMITED TO THE WARRANTIES OF MERCHANTABILITY,
 * FITNESS FOR A PARTICULAR PURPOSE AND NONINFRINGEMENT. IN NO EVENT SHALL THE
 * AUTHORS OR COPYRIGHT HOLDERS BE LIABLE FOR ANY CLAIM, DAMAGES OR OTHER
 * LIABILITY, WHETHER IN AN ACTION OF CONTRACT, TORT OR OTHERWISE, ARISING FROM,
 * OUT OF OR IN CONNECTION WITH THE SOFTWARE OR THE USE OR OTHER DEALINGS IN
 * THE SOFTWARE.
 */

package hudson.plugins.depgraph_view.model.operations;

import hudson.tasks.BuildTrigger;
import jenkins.model.Jenkins;

import java.io.IOException;

public class PutEdgeOperation extends EdgeOperation {

    public PutEdgeOperation(String sourceJobName, String targetJobName) {
        super(sourceJobName, targetJobName);
    }

    public void perform() throws IOException {
        if (source != null && target != null) {
            final BuildTrigger buildTrigger = source.getPublishersList().get(BuildTrigger.class);
            if (buildTrigger == null) {
                source.getPublishersList().add(new BuildTrigger(target.getName(), true));
            } else {
                final String childProjectsValue = normalizeChildProjectValue(buildTrigger.getChildProjectsValue() + ", " + target.getName());
                source.getPublishersList().remove(buildTrigger);
                source.getPublishersList().add(new BuildTrigger(childProjectsValue, true));
            }
            source.save();
<<<<<<< HEAD
=======
            target.save();
>>>>>>> 90c6e6c3
            Jenkins.get().rebuildDependencyGraph();
        }
    }
}<|MERGE_RESOLUTION|>--- conflicted
+++ resolved
@@ -44,10 +44,7 @@
                 source.getPublishersList().add(new BuildTrigger(childProjectsValue, true));
             }
             source.save();
-<<<<<<< HEAD
-=======
             target.save();
->>>>>>> 90c6e6c3
             Jenkins.get().rebuildDependencyGraph();
         }
     }
