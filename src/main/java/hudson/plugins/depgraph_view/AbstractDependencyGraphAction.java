/*
 * Copyright (c) 2010 Stefan Wolf
 *
 * Permission is hereby granted, free of charge, to any person obtaining a copy
 * of this software and associated documentation files (the "Software"), to deal
 * in the Software without restriction, including without limitation the rights
 * to use, copy, modify, merge, publish, distribute, sublicense, and/or sell
 * copies of the Software, and to permit persons to whom the Software is
 * furnished to do so, subject to the following conditions:
 *
 * The above copyright notice and this permission notice shall be included in
 * all copies or substantial portions of the Software.
 *
 * THE SOFTWARE IS PROVIDED "AS IS", WITHOUT WARRANTY OF ANY KIND, EXPRESS OR
 * IMPLIED, INCLUDING BUT NOT LIMITED TO THE WARRANTIES OF MERCHANTABILITY,
 * FITNESS FOR A PARTICULAR PURPOSE AND NONINFRINGEMENT. IN NO EVENT SHALL THE
 * AUTHORS OR COPYRIGHT HOLDERS BE LIABLE FOR ANY CLAIM, DAMAGES OR OTHER
 * LIABILITY, WHETHER IN AN ACTION OF CONTRACT, TORT OR OTHERWISE, ARISING FROM,
 * OUT OF OR IN CONNECTION WITH THE SOFTWARE OR THE USE OR OTHER DEALINGS IN
 * THE SOFTWARE.
 */

package hudson.plugins.depgraph_view;

import com.google.common.collect.ListMultimap;
import com.google.inject.Injector;
import edu.umd.cs.findbugs.annotations.SuppressFBWarnings;
import hudson.Launcher;
import hudson.model.AbstractModelObject;
import hudson.model.Job;
import hudson.model.Action;
import hudson.plugins.depgraph_view.DependencyGraphProperty.DescriptorImpl;
import hudson.plugins.depgraph_view.model.display.AbstractGraphStringGenerator;
import hudson.plugins.depgraph_view.model.display.DotGeneratorFactory;
import hudson.plugins.depgraph_view.model.display.GeneratorFactory;
import hudson.plugins.depgraph_view.model.display.JsonGeneratorFactory;
import hudson.plugins.depgraph_view.model.graph.DependencyGraph;
import hudson.plugins.depgraph_view.model.graph.GraphCalculator;
import hudson.plugins.depgraph_view.model.graph.ProjectNode;
import hudson.plugins.depgraph_view.model.graph.SubprojectCalculator;
import hudson.plugins.depgraph_view.model.operations.DeleteEdgeOperation;
import hudson.plugins.depgraph_view.model.operations.PutEdgeOperation;
import hudson.util.LogTaskListener;
import jenkins.model.Jenkins;
import jenkins.model.ModelObjectWithContextMenu.ContextMenu;
import org.kohsuke.stapler.StaplerRequest;
import org.kohsuke.stapler.StaplerResponse;

import javax.servlet.ServletException;
import javax.servlet.http.HttpServletResponse;
import java.io.ByteArrayInputStream;
import java.io.IOException;
import java.io.InputStream;
import java.io.OutputStream;
import java.nio.charset.Charset;
import java.util.Collection;
import java.util.logging.Level;
import java.util.logging.Logger;
import java.util.regex.Matcher;
import java.util.regex.Pattern;

/**
 * Basic action for creating a Dot-Image of the DependencyGraph
 */
@SuppressFBWarnings(value = "NP_NULL_ON_SOME_PATH_FROM_RETURN_VALUE", justification = "Everything will be non-null")
public abstract class AbstractDependencyGraphAction implements Action {

    private final Logger LOGGER = Logger.getLogger(Logger.class.getName());

    private static final Pattern EDGE_PATTERN = Pattern.compile("/(.*)/(.*[^/])(.*)");

    /**
     * This method is called via AJAX to obtain the context menu for this model object, but we don't have one...
     */
    public ContextMenu doContextMenu(StaplerRequest request, StaplerResponse response) throws Exception {
        return new ContextMenu();
    }

    public void doEdge(StaplerRequest req, StaplerResponse rsp) throws IOException, ServletException, InterruptedException {
        String path = req.getRestOfPath();
        Matcher m = EDGE_PATTERN.matcher(path);
        if (m.find( )) {
            try {
                final String sourceJobName = m.group(1);
                final String targetJobName = m.group(2);
                if ("PUT".equalsIgnoreCase(req.getMethod())) {
                     new PutEdgeOperation(sourceJobName, targetJobName).perform();
                } else if ("DELETE".equalsIgnoreCase(req.getMethod())) {
                     new DeleteEdgeOperation(sourceJobName, targetJobName).perform();
                }
            } catch (Exception e) {
                rsp.sendError(HttpServletResponse.SC_INTERNAL_SERVER_ERROR, e.getMessage());
            }
        } else {
            rsp.sendError(HttpServletResponse.SC_NOT_FOUND);
        }
    }

    /**
     * graph.{png,gv,...} is mapped to the corresponding output
     */
    public void doDynamic(StaplerRequest req, StaplerResponse rsp)  throws IOException, ServletException, InterruptedException {
        String path = req.getRestOfPath();
        SupportedImageType imageType;
        try {
            imageType = SupportedImageType.valueOf(path.substring(path.lastIndexOf('.')+1).toUpperCase());
        } catch (Exception e) {
            imageType = SupportedImageType.PNG;
        }

        GeneratorFactory generatorFactory = (imageType == SupportedImageType.JSON) ?
                new JsonGeneratorFactory() : new DotGeneratorFactory();
        AbstractGraphStringGenerator stringGenerator;
        if (path.startsWith("/graph.")) {
            Injector injector = Jenkins.lookup(Injector.class);
            if (injector == null) {
                rsp.sendError(HttpServletResponse.SC_NOT_FOUND);
                return;
            }
            GraphCalculator graphCalculator = injector.getInstance(GraphCalculator.class);
            DependencyGraph graph =
                    graphCalculator.generateGraph(GraphCalculator.jobSetToProjectNodeSet(getProjectsForDepgraph()));
            ListMultimap<ProjectNode, ProjectNode> projects2Subprojects =
                    injector.getInstance(SubprojectCalculator.class).generate(graph);
            stringGenerator = generatorFactory.newGenerator(graph, projects2Subprojects);
        } else if (path.startsWith("/legend.")) {
            stringGenerator = generatorFactory.newLegendGenerator();
        } else {
            rsp.sendError(HttpServletResponse.SC_NOT_IMPLEMENTED);
            return;
        }
        String graphString = stringGenerator.generate();

        rsp.setContentType(imageType.contentType);
        if (imageType.requiresProcessing) {
            runDot(rsp.getOutputStream(), new ByteArrayInputStream(graphString.getBytes(Charset.forName("UTF-8"))), imageType.dotType);
        } else {
            rsp.getWriter().append(graphString).close();
        }
    }


    /**
     * Execute the dot command with given input and output stream
     * @param type the parameter for the -T option of the graphviz tools
     */
    protected void runDot(OutputStream output, InputStream input, String type)
            throws IOException {
<<<<<<< HEAD
        DescriptorImpl descriptor = Hudson.get().getDescriptorByType(DescriptorImpl.class);
        String dotPath = descriptor.getDotExeOrDefault();
        Launcher launcher = Hudson.get().createLauncher(new LogTaskListener(LOGGER, Level.CONFIG));
=======
        DescriptorImpl descriptor = Jenkins.get().getDescriptorByType(DescriptorImpl.class);
        String dotPath = descriptor.getDotExeOrDefault();
        Launcher launcher = Jenkins.get().createLauncher(new LogTaskListener(LOGGER, Level.CONFIG));
>>>>>>> 90c6e6c3
        try {
            launcher.launch()
                    .cmds(dotPath,"-T" + type, "-Gcharset=UTF-8", "-q1")
                    .stdin(input)
                    .stdout(output)
                    .start().join();
        } catch (InterruptedException e) {
            LOGGER.log(Level.SEVERE, "Interrupted while waiting for dot-file to be created",e);
        }
        finally {
            if (output != null) {
                output.close();
            }
        }
    }

    public boolean isGraphvizEnabled() {
<<<<<<< HEAD
        return Hudson.get().getDescriptorByType(DescriptorImpl.class).isGraphvizEnabled();
    }

    public boolean isEditFunctionInJSViewEnabled() {
        return Hudson.get().getDescriptorByType(DescriptorImpl.class).isEditFunctionInJSViewEnabled();
=======
        return Jenkins.get().getDescriptorByType(DescriptorImpl.class).isGraphvizEnabled();
    }

    public boolean isEditFunctionInJSViewEnabled() {
        return Jenkins.get().getDescriptorByType(DescriptorImpl.class).isEditFunctionInJSViewEnabled();
>>>>>>> 90c6e6c3
    }

    /**
     * @return projects for which the dependency graph should be calculated
     */
    protected abstract Collection<? extends Job<?, ?>> getProjectsForDepgraph();

    /**
     * @return title of the dependency graph page
     */
    public abstract String getTitle();

    /**
     * @return object for which the sidepanel.jelly will be shown
     */
    public abstract AbstractModelObject getParentObject();

    @Override
    public String getIconFileName() {
        return "graph.gif";
    }

    @Override
    public String getDisplayName() {
        return Messages.AbstractDependencyGraphAction_DependencyGraph();
    }

    @Override
    public String getUrlName() {
        return "depgraph-view";
    }

}<|MERGE_RESOLUTION|>--- conflicted
+++ resolved
@@ -146,15 +146,9 @@
      */
     protected void runDot(OutputStream output, InputStream input, String type)
             throws IOException {
-<<<<<<< HEAD
-        DescriptorImpl descriptor = Hudson.get().getDescriptorByType(DescriptorImpl.class);
-        String dotPath = descriptor.getDotExeOrDefault();
-        Launcher launcher = Hudson.get().createLauncher(new LogTaskListener(LOGGER, Level.CONFIG));
-=======
         DescriptorImpl descriptor = Jenkins.get().getDescriptorByType(DescriptorImpl.class);
         String dotPath = descriptor.getDotExeOrDefault();
         Launcher launcher = Jenkins.get().createLauncher(new LogTaskListener(LOGGER, Level.CONFIG));
->>>>>>> 90c6e6c3
         try {
             launcher.launch()
                     .cmds(dotPath,"-T" + type, "-Gcharset=UTF-8", "-q1")
@@ -172,19 +166,11 @@
     }
 
     public boolean isGraphvizEnabled() {
-<<<<<<< HEAD
-        return Hudson.get().getDescriptorByType(DescriptorImpl.class).isGraphvizEnabled();
-    }
-
-    public boolean isEditFunctionInJSViewEnabled() {
-        return Hudson.get().getDescriptorByType(DescriptorImpl.class).isEditFunctionInJSViewEnabled();
-=======
         return Jenkins.get().getDescriptorByType(DescriptorImpl.class).isGraphvizEnabled();
     }
 
     public boolean isEditFunctionInJSViewEnabled() {
         return Jenkins.get().getDescriptorByType(DescriptorImpl.class).isEditFunctionInJSViewEnabled();
->>>>>>> 90c6e6c3
     }
 
     /**
