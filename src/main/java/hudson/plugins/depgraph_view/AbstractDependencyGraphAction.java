/*
 * Copyright (c) 2010 Stefan Wolf
 *
 * Permission is hereby granted, free of charge, to any person obtaining a copy
 * of this software and associated documentation files (the "Software"), to deal
 * in the Software without restriction, including without limitation the rights
 * to use, copy, modify, merge, publish, distribute, sublicense, and/or sell
 * copies of the Software, and to permit persons to whom the Software is
 * furnished to do so, subject to the following conditions:
 *
 * The above copyright notice and this permission notice shall be included in
 * all copies or substantial portions of the Software.
 *
 * THE SOFTWARE IS PROVIDED "AS IS", WITHOUT WARRANTY OF ANY KIND, EXPRESS OR
 * IMPLIED, INCLUDING BUT NOT LIMITED TO THE WARRANTIES OF MERCHANTABILITY,
 * FITNESS FOR A PARTICULAR PURPOSE AND NONINFRINGEMENT. IN NO EVENT SHALL THE
 * AUTHORS OR COPYRIGHT HOLDERS BE LIABLE FOR ANY CLAIM, DAMAGES OR OTHER
 * LIABILITY, WHETHER IN AN ACTION OF CONTRACT, TORT OR OTHERWISE, ARISING FROM,
 * OUT OF OR IN CONNECTION WITH THE SOFTWARE OR THE USE OR OTHER DEALINGS IN
 * THE SOFTWARE.
 */

package hudson.plugins.depgraph_view;

import com.google.common.collect.ListMultimap;
import com.google.inject.Injector;
import edu.umd.cs.findbugs.annotations.SuppressFBWarnings;
import hudson.Launcher;
import hudson.model.AbstractModelObject;
import hudson.model.Job;
import hudson.model.Action;
import hudson.plugins.depgraph_view.DependencyGraphProperty.DescriptorImpl;
import hudson.plugins.depgraph_view.model.display.AbstractGraphStringGenerator;
import hudson.plugins.depgraph_view.model.display.DotGeneratorFactory;
import hudson.plugins.depgraph_view.model.display.GeneratorFactory;
import hudson.plugins.depgraph_view.model.display.JsonGeneratorFactory;
import hudson.plugins.depgraph_view.model.graph.DependencyGraph;
import hudson.plugins.depgraph_view.model.graph.GraphCalculator;
import hudson.plugins.depgraph_view.model.graph.ProjectNode;
import hudson.plugins.depgraph_view.model.graph.SubprojectCalculator;
import hudson.plugins.depgraph_view.model.operations.DeleteEdgeOperation;
import hudson.plugins.depgraph_view.model.operations.PutEdgeOperation;
import hudson.util.LogTaskListener;
import jenkins.model.Jenkins;
import jenkins.model.ModelObjectWithContextMenu.ContextMenu;
import org.kohsuke.stapler.StaplerRequest;
import org.kohsuke.stapler.StaplerResponse;

import javax.servlet.ServletException;
import javax.servlet.http.HttpServletResponse;
import java.io.ByteArrayInputStream;
import java.io.IOException;
import java.io.InputStream;
import java.io.OutputStream;
import java.nio.charset.Charset;
import java.util.Collection;
import java.util.logging.Level;
import java.util.logging.Logger;
import java.util.regex.Matcher;
import java.util.regex.Pattern;

/**
 * Basic action for creating a Dot-Image of the DependencyGraph
 */
@SuppressFBWarnings(value = "NP_NULL_ON_SOME_PATH_FROM_RETURN_VALUE", justification = "Everything will be non-null")
public abstract class AbstractDependencyGraphAction implements Action {
	
    private final Logger LOGGER = Logger.getLogger(Logger.class.getName());

    private static final Pattern EDGE_PATTERN = Pattern.compile("/(.*)/(.*[^/])(.*)");

    /**
     * This method is called via AJAX to obtain the context menu for this model object, but we don't have one...
     */
    public ContextMenu doContextMenu(StaplerRequest request, StaplerResponse response) throws Exception {
        return new ContextMenu();
    }

    public void doEdge(StaplerRequest req, StaplerResponse rsp) throws IOException, ServletException, InterruptedException {
        String path = req.getRestOfPath();
        Matcher m = EDGE_PATTERN.matcher(path);
        if (m.find( )) {
            try {
                final String sourceJobName = m.group(1);
                final String targetJobName = m.group(2);
                if ("PUT".equalsIgnoreCase(req.getMethod())) {
                     new PutEdgeOperation(sourceJobName, targetJobName).perform();
                } else if ("DELETE".equalsIgnoreCase(req.getMethod())) {
                     new DeleteEdgeOperation(sourceJobName, targetJobName).perform();
                }
            } catch (Exception e) {
                rsp.sendError(HttpServletResponse.SC_INTERNAL_SERVER_ERROR, e.getMessage());
            }
        } else {
            rsp.sendError(HttpServletResponse.SC_NOT_FOUND);
        }
    }

    /**
     * graph.{png,gv,...} is mapped to the corresponding output
     */
    public void doDynamic(StaplerRequest req, StaplerResponse rsp)  throws IOException, ServletException, InterruptedException {
        String path = req.getRestOfPath();
        SupportedImageType imageType;
        try {
            imageType = SupportedImageType.valueOf(path.substring(path.lastIndexOf('.')+1).toUpperCase());
        } catch (Exception e) {
            imageType = SupportedImageType.PNG;
        }

        GeneratorFactory generatorFactory = (imageType == SupportedImageType.JSON) ?
                new JsonGeneratorFactory() : new DotGeneratorFactory();
        AbstractGraphStringGenerator stringGenerator;
        if (path.startsWith("/graph.")) {
            Injector injector = Jenkins.lookup(Injector.class);
            if (injector == null) {
                rsp.sendError(HttpServletResponse.SC_NOT_FOUND);
                return;
            }
            GraphCalculator graphCalculator = injector.getInstance(GraphCalculator.class);
            DependencyGraph graph =
                    graphCalculator.generateGraph(GraphCalculator.jobSetToProjectNodeSet(getProjectsForDepgraph()));
            ListMultimap<ProjectNode, ProjectNode> projects2Subprojects =
                    injector.getInstance(SubprojectCalculator.class).generate(graph);
            stringGenerator = generatorFactory.newGenerator(graph, projects2Subprojects);
        } else if (path.startsWith("/legend.")) {
            stringGenerator = generatorFactory.newLegendGenerator();
        } else {
            rsp.sendError(HttpServletResponse.SC_NOT_IMPLEMENTED);
            return;
        }
        String graphString = stringGenerator.generate();

        rsp.setContentType(imageType.contentType);
        if (imageType.requiresProcessing) {
            runDot(rsp.getOutputStream(), new ByteArrayInputStream(graphString.getBytes(Charset.forName("UTF-8"))), imageType.dotType);
        } else {
            rsp.getWriter().append(graphString).close();
        }
    }


    /**
     * Execute the dot command with given input and output stream
     * @param type the parameter for the -T option of the graphviz tools
     */
    protected void runDot(OutputStream output, InputStream input, String type)
            throws IOException {
<<<<<<< HEAD
        DescriptorImpl descriptor = Hudson.get().getDescriptorByType(DescriptorImpl.class);
        String dotPath = descriptor.getDotExeOrDefault();
        Launcher launcher = Hudson.get().createLauncher(new LogTaskListener(LOGGER, Level.CONFIG));
=======
        DescriptorImpl descriptor = Jenkins.getActiveInstance().getDescriptorByType(DescriptorImpl.class);
        String dotPath = descriptor.getDotExeOrDefault();
        Launcher launcher = Jenkins.getActiveInstance().createLauncher(new LogTaskListener(LOGGER, Level.CONFIG));
>>>>>>> e4abb256
        try {
            launcher.launch()
                    .cmds(dotPath,"-T" + type, "-Gcharset=UTF-8", "-q1")
                    .stdin(input)
                    .stdout(output)
                    .start().join();
        } catch (InterruptedException e) {
            LOGGER.log(Level.SEVERE, "Interrupted while waiting for dot-file to be created",e);
        }
        finally {
            if (output != null) {
                output.close();
            }
        }
    }

    public boolean isGraphvizEnabled() {
<<<<<<< HEAD
        return Hudson.get().getDescriptorByType(DescriptorImpl.class).isGraphvizEnabled();
    }

    public boolean isEditFunctionInJSViewEnabled() {
        return Hudson.get().getDescriptorByType(DescriptorImpl.class).isEditFunctionInJSViewEnabled();
=======
        return Jenkins.getActiveInstance().getDescriptorByType(DescriptorImpl.class).isGraphvizEnabled();
    }

    public boolean isEditFunctionInJSViewEnabled() {
        return Jenkins.getActiveInstance().getDescriptorByType(DescriptorImpl.class).isEditFunctionInJSViewEnabled();
>>>>>>> e4abb256
    }

    /**
     * @return projects for which the dependency graph should be calculated
     */
    protected abstract Collection<? extends Job<?, ?>> getProjectsForDepgraph();

    /**
     * @return title of the dependency graph page
     */
    public abstract String getTitle();

    /**
     * @return object for which the sidepanel.jelly will be shown
     */
    public abstract AbstractModelObject getParentObject();

    @Override
    public String getIconFileName() {
        return "graph.gif";
    }

    @Override
    public String getDisplayName() {
        return Messages.AbstractDependencyGraphAction_DependencyGraph();
    }

    @Override
    public String getUrlName() {
        return "depgraph-view";
    }

}<|MERGE_RESOLUTION|>--- conflicted
+++ resolved
@@ -64,7 +64,7 @@
  */
 @SuppressFBWarnings(value = "NP_NULL_ON_SOME_PATH_FROM_RETURN_VALUE", justification = "Everything will be non-null")
 public abstract class AbstractDependencyGraphAction implements Action {
-	
+
     private final Logger LOGGER = Logger.getLogger(Logger.class.getName());
 
     private static final Pattern EDGE_PATTERN = Pattern.compile("/(.*)/(.*[^/])(.*)");
@@ -146,15 +146,9 @@
      */
     protected void runDot(OutputStream output, InputStream input, String type)
             throws IOException {
-<<<<<<< HEAD
-        DescriptorImpl descriptor = Hudson.get().getDescriptorByType(DescriptorImpl.class);
+        DescriptorImpl descriptor = Jenkins.get().getDescriptorByType(DescriptorImpl.class);
         String dotPath = descriptor.getDotExeOrDefault();
-        Launcher launcher = Hudson.get().createLauncher(new LogTaskListener(LOGGER, Level.CONFIG));
-=======
-        DescriptorImpl descriptor = Jenkins.getActiveInstance().getDescriptorByType(DescriptorImpl.class);
-        String dotPath = descriptor.getDotExeOrDefault();
-        Launcher launcher = Jenkins.getActiveInstance().createLauncher(new LogTaskListener(LOGGER, Level.CONFIG));
->>>>>>> e4abb256
+        Launcher launcher = Jenkins.get().createLauncher(new LogTaskListener(LOGGER, Level.CONFIG));
         try {
             launcher.launch()
                     .cmds(dotPath,"-T" + type, "-Gcharset=UTF-8", "-q1")
@@ -172,19 +166,11 @@
     }
 
     public boolean isGraphvizEnabled() {
-<<<<<<< HEAD
-        return Hudson.get().getDescriptorByType(DescriptorImpl.class).isGraphvizEnabled();
+        return Jenkins.get().getDescriptorByType(DescriptorImpl.class).isGraphvizEnabled();
     }
 
     public boolean isEditFunctionInJSViewEnabled() {
-        return Hudson.get().getDescriptorByType(DescriptorImpl.class).isEditFunctionInJSViewEnabled();
-=======
-        return Jenkins.getActiveInstance().getDescriptorByType(DescriptorImpl.class).isGraphvizEnabled();
-    }
-
-    public boolean isEditFunctionInJSViewEnabled() {
-        return Jenkins.getActiveInstance().getDescriptorByType(DescriptorImpl.class).isEditFunctionInJSViewEnabled();
->>>>>>> e4abb256
+        return Jenkins.get().getDescriptorByType(DescriptorImpl.class).isEditFunctionInJSViewEnabled();
     }
 
     /**
